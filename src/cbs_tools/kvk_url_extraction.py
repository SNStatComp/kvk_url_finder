--- conflicted
+++ resolved
@@ -5,13 +5,13 @@
 
 import peewee as pw
 import pandas as pd
-
+import progressbar as pb
 
 from cbs_utils.misc import (Timer, create_logger)
 
 try:
     from cbs_tools import __version__
-except ImportError:
+except ModuleNotFoundError:
     __version__ = "unknown"
 
 __author__ = "Eelco van Vliet"
@@ -26,15 +26,12 @@
 
 _logger = create_logger(name=LOGGER_NAME, console_log_format_clean=True)
 
-<<<<<<< HEAD
-=======
 # set up progress bar properties
 PB_WIDGETS = [pb.Percentage(), ' ', pb.Bar(marker='.', left='[', right=']'), ""]
 PB_MESSAGE_FORMAT = " Processing {} of {}"
 
 # postpone the parsing of the database after we have created the parser class
 database = pw.MySQLDatabase(None)
->>>>>>> fa0a0c18
 
 
 class UnknownField(object):
@@ -71,7 +68,7 @@
     return "Processed time {:d} of {:d}".format(cnt + 1, total)
 
 
-class KvKUrlParser:
+class KvKUrlParser(object):
     """
     Class to parse a csv file and couple the unique kwk numbers to a list of urls
 

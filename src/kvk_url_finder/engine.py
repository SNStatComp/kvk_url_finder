import datetime
import difflib
import logging
import multiprocessing as mp
import os
import re
import sys
import time

import Levenshtein
import pandas as pd
import progressbar as pb
import tldextract
from tqdm import tqdm

from cbs_utils.misc import (create_logger)
from kvk_url_finder.models import *
from kvk_url_finder.spiders import CompanySpider
from kvk_url_finder import LOGGER_BASE_NAME

from scrapy.crawler import CrawlerProcess
from scrapy.utils.project import get_project_settings


try:
    from kvk_url_finder import __version__
except ModuleNotFoundError:
    __version__ = "unknown"

try:
    # if profile exist, it means we are running kernprof to time all the lines of the functions
    # decorated with #@profile
    # noinspection PyUnboundLocalVariable
    isinstance(profile, object)
except NameError:
    # in case this fails, we add the profile decorator to the builtins such that it does
    # not raise an error.
    import line_profiler
    import builtins

    profile = line_profiler.LineProfiler()
    builtins.__dict__["profile"] = profile

__author__ = "Eelco van Vliet"
__copyright__ = "Eelco van Vliet"
__license__ = "mit"

CACHE_TYPES = ["msg_pack", "hdf", "sql", "csv", "pkl"]
COMPRESSION_TYPES = [None, "zlib", "blosc"]

MAX_SQL_CHUNK = 500

STOP_FILE = "stop"

# set up progress bar properties
PB_WIDGETS = [pb.Percentage(), ' ', pb.Bar(marker='.', left='[', right=']'), ""]
PB_MESSAGE_FORMAT = " Processing {} of {}"


def progress_bar_message(cnt, total, kvk_nr=None, naam=None):
    msg = " {:4d}/{:4d}".format(cnt + 1, total)

    if kvk_nr is not None:
        message = "{:8d} - ".format(kvk_nr)
    else:
        message = "{:8s}   ".format(" " * 8)

    if naam is not None:
        naam_str = "{:20s}".format(naam)
    else:
        naam_str = "{:20s}".format(" " * 50)

    message += naam_str[:20]

    msg += ": {}".format(message)
    return msg


def clean_name(naam):
    """
    Clean the name of a company to get a better match with the url

    Parameters
    ----------
    naam: str
        Original name of the company

    Returns
    -------
    str:
        Clean name
    """
    # de naam altijd in kleine letters
    naam_small = naam.lower()

    # alles wat er uit zit als B.V. N.V., etc  wordt verwijderd
    naam_small = re.sub("\s(\w\.)+[\s]*", "", naam_small)

    # alles wat tussen haakjes staat + wat er nog achter komt verwijderen
    naam_small = re.sub("\(.*\).*$", "", naam_small)

    # alle & tekens verwijderen
    naam_small = re.sub("[&\"]", "", naam_small)

    # all spacies verwijderen
    naam_small = re.sub("\s+", "", naam_small)

    return naam_small


class KvKRange(object):
    """
    A class holding the range of kvk numbers

    Parameters
    ----------
    kvk_range: dict
        dictionary with two fields:
            * start: int
                Start kvk number to process
            * stop: int
                End kvk number to process
    """

    def __init__(self, kvk_range):
        if kvk_range is not None:
            self.start = kvk_range["start"]
            self.stop = kvk_range["stop"]
        else:
            self.start = None
            self.stop = None


class KvKUrlParser(mp.Process):
    """
    Class to parse a csv file and couple the unique kwk numbers to a list of urls

    Parameters
    ----------
    url_input_file_name: str
        Name of the input file with all the URL
    reset_database: bool
        Reset the data base file in case this flag is True
    maximum_entries: int
        Give the maximum number of entries to process. Default = None, which means all entries are
        used. For a finite number of entries the maximum number of rows read from the csv file is
        limited to 'maximum_entries'
    """

    def __init__(self,
                 database_name=None,
                 database_type=None,
                 user=None,
                 password=None,
                 cache_directory=".",
                 address_input_file_name=None,
                 url_input_file_name=None,
                 kvk_selection_input_file_name=None,
                 kvk_selection_kvk_key=None,
                 kvk_selection_kvk_sub_key=None,
                 address_keys=None,
                 kvk_url_keys=None,
                 reset_database=False,
                 extend_database=False,
                 compression=None,
                 maximum_entries=None,
                 progressbar=False,
                 singlebar=False,
                 n_url_count_threshold=100,
                 force_process=False,
                 kvk_range_read=None,
                 kvk_range_process=None,
                 impose_url_for_kvk=None,
                 threshold_distance=None,
                 threshold_string_match=None,
                 save=True,
                 number_of_processes=1,
                 i_proc=None,
                 log_file_base="log",
                 log_level_file=logging.DEBUG,
                 ):

        # launch the process
        console_log_level = logging.getLogger(LOGGER_BASE_NAME).getEffectiveLevel()
        if i_proc is not None and number_of_processes > 1:
            mp.Process.__init__(self)
            formatter = logging.Formatter("{:2d} ".format(i_proc) +
                                          "%(levelname)-5s : "
                                          "%(message)s "
                                          "(%(filename)s:%(lineno)s)",
                                          datefmt="%Y-%m-%d %H:%M:%S")
            log_file = "{}_{:02d}".format(log_file_base, i_proc)
            logger_name = f"{LOGGER_BASE_NAME}_{i_proc}"
            self.logger = create_logger(name=logger_name,
                                        console_log_level=console_log_level,
                                        file_log_level=log_level_file,
                                        log_file=log_file,
                                        formatter=formatter)
            self.logger.info("Set up class logger for proc {}".format(i_proc))
        else:
            self.logger = logging.getLogger(LOGGER_BASE_NAME)
            self.logger.setLevel(console_log_level)
            self.logger.info("Set up class logger for main {}".format(__name__))

        self.logger.debug("With debug on?")

        self.i_proc = i_proc

        self.address_keys = address_keys
        self.kvk_url_keys = kvk_url_keys

        self.save = save

        if progressbar:
            # switch off all logging because we are showing the progress bar via the print statement
            # logger.disabled = True
            # logger.disabled = True
            # logger.setLevel(logging.CRITICAL)
            for handle in self.logger.handlers:
                try:
                    getattr(handle, "baseFilename")
                except AttributeError:
                    # this is the stream handle because we get an AtrributeError. Set it to critical
                    handle.setLevel(logging.CRITICAL)

        self.kvk_selection_input_file_name = kvk_selection_input_file_name
        self.kvk_selection_kvk_key = kvk_selection_kvk_key
        self.kvk_selection_kvk_sub_key = kvk_selection_kvk_sub_key
        self.kvk_selection = None

        self.cache_directory = Path(cache_directory)

        self.impose_url_for_kvk = impose_url_for_kvk

        self.force_process = force_process

        self.n_count_threshold = n_url_count_threshold

        self.url_input_file_name = url_input_file_name
        self.address_input_file_name = address_input_file_name

        self.reset_database = reset_database
        self.extend_database = extend_database

        self.threshold_distance = threshold_distance
        self.threshold_string_match = threshold_string_match

        self.maximum_entries = maximum_entries

        self.compression = compression
        self.progressbar = progressbar
        self.showbar = progressbar
        if singlebar and i_proc > 0 or i_proc is None:
            # in case the single bar option is given, we only show the bar of the first process
            self.showbar = False

        self.kvk_range_read = KvKRange(kvk_range_read)

        self.kvk_range_process = KvKRange(kvk_range_process)

        self.url_df: pd.DataFrame = None
        self.addresses_df: pd.DataFrame = None
        self.kvk_df: pd.DataFrame = None

        self.number_of_processes = number_of_processes

        self.kvk_ranges = None

        self.database = init_database(database_name, database_type=database_type,
                                      user=user, password=password)
        tables = init_models(self.database, self.reset_database)
        self.Company = tables[0]
        self.Address = tables[1]
        self.WebSite = tables[2]

        # start the crawler process
        self.crawler_process = CrawlerProcess(get_project_settings())

    def run(self):
        # read from either original csv or cache. After this the data attribute is filled with a
        # data frame
        self.logger.debug("Matching the best url's")
        self.find_best_matching_url()

    def generate_sql_tables(self):
        if self.kvk_selection_input_file_name:
            self.read_database_selection()
        self.read_database_addresses()
        self.read_database_urls()
        self.merge_data_base_kvks()

        self.company_kvks_to_sql()
        self.urls_per_kvk_to_sql()
        self.addresses_per_kvk_to_sql()

    def get_kvk_list_per_process(self):
        """
        Get a list of kvk numbers in the query
        """
        query = (self.Company.select(self.Company.kvk_nummer, self.Company.process_nr)
                 .order_by(self.Company.kvk_nummer))
        kvk_to_process = list()
        start = self.kvk_range_process.start
        stop = self.kvk_range_process.stop
        number_in_range = 0
        for q in query:
            if self.maximum_entries is not None and number_in_range >= self.maximum_entries:
                # maximum entries reached
                break
            kvk = q.kvk_nummer
            if start is not None and kvk < start or stop is not None and kvk > stop:
                # skip because is outside range
                continue
            number_in_range += 1
            if not self.force_process and q.process_nr >= 0:
                # skip because we have already processed this record and the 'force' option is False
                continue
            # we can processes this record, so add it to the list
            kvk_to_process.append(kvk)

        n_kvk = len(kvk_to_process)
        self.logger.debug(f"Found {n_kvk} kvk's to process with {number_in_range}"
                          " in range")

        # check the ranges
        if number_in_range == 0:
            raise ValueError(f"No kvk numbers where found in range {start} -- {stop}")
        if n_kvk == 0:
            raise ValueError(f"Found {number_in_range} kvk numbers in range {start} -- {stop}"
                             f"but none to be processed")

        if n_kvk < self.number_of_processes:
            raise ValueError(f"Found {number_in_range} kvk numbers in range {start} -- {stop} "
                             f"with {n_kvk} to process, with only {self.number_of_processes} cores")

        n_per_proc = int(n_kvk / self.number_of_processes) + n_kvk % self.number_of_processes
        self.logger.debug("Number of kvk's per process: {n_per_proc}")
        self.kvk_ranges = list()

        for i_proc in range(self.number_of_processes):
            if i_proc == self.number_of_processes - 1:
                kvk_list = kvk_to_process[i_proc * n_per_proc:]
            else:
                kvk_list = kvk_to_process[i_proc * n_per_proc:(i_proc + 1) * n_per_proc]

            kvk_first = kvk_list[0]
            kvk_last = kvk_list[-1]

            self.kvk_ranges.append(dict(start=kvk_first, stop=kvk_last))

    def merge_external_database(self):
        """
        Merge the external database

        Returns
        -------

        """
        self.logger.debug("Start merging..")

        infile = Path(self.kvk_selection_input_file_name)
        outfile_ext = infile.suffix
        outfile_base = infile.resolve().stem

        outfile = Path(outfile_base + "_merged" + outfile_ext)

        query = self.Company.select()
        df_sql = pd.DataFrame(list(query.dicts()))
        df_sql.set_index(KVK_KEY, inplace=True)

        df = pd.read_excel(self.kvk_selection_input_file_name)

        df.rename(columns={self.kvk_selection_kvk_key: KVK_KEY}, inplace=True)

        df[KVK_KEY] = df[KVK_KEY].fillna(0).astype(int)

        df.set_index([KVK_KEY, self.kvk_selection_kvk_sub_key], inplace=True)

        result = df.merge(df_sql, left_on=KVK_KEY, right_on=KVK_KEY)

        result.reset_index(inplace=True)
        result.rename(columns={KVK_KEY: self.kvk_selection_kvk_key}, inplace=True)

        self.logger.info("Writing merged data base to {}".format(outfile.name))
        result.to_excel(outfile.name)

        self.logger.debug("Merge them")

    def read_database_selection(self):
        """
        Read the external data base that contains a selection of kvk number we want to process
        """
        self.logger.info("Reading selection data base")
        df = pd.read_excel(self.kvk_selection_input_file_name)

        df.drop_duplicates([self.kvk_selection_kvk_key], inplace=True)

        self.kvk_selection = df[self.kvk_selection_kvk_key].dropna().astype(int)

    def export_db(self, file_name):

        export_file = Path(file_name)
        if export_file.suffix in (".xls", ".xlsx"):
            with pd.ExcelWriter(file_name) as writer:
                for cnt, table in enumerate([self.Company, self.Address, self.WebSite]):
                    query = table.select()
                    df = pd.DataFrame(list(query.dicts()))
                    try:
                        df.set_index(KVK_KEY, inplace=True)
                    except KeyError:
                        pass
                    sheetname = table.__name__
                    self.logger.info(f"Appending sheet {sheetname}")
                    df.to_excel(writer, sheet_name=sheetname)
        elif export_file.suffix in (".csv"):
            for cnt, table in enumerate([self.Company, self.Address, self.WebSite]):
                this_name = export_file.stem + "_" + table.__name__.lower() + ".csv"
                query = table.select()
                df = pd.DataFrame(list(query.dicts()))
                try:
                    df.set_index(KVK_KEY, inplace=True)
                except KeyError:
                    pass
                self.logger.info(f"Writing to {this_name}")
                df.to_csv(this_name)

    def merge_data_base_kvks(self):
        """
        Merge the data base kvks.

        The kvks in the url data base should be a subset of the url in the address data base
        """

        # create a data frame with all the unique kvk number/name combi
        df = self.url_df[[KVK_KEY, NAME_KEY]]
        df.set_index(KVK_KEY, inplace=True, drop=True)
        df = df[~df.index.duplicated()]

        # also create a data frame from the unique address kvk's
        name_key2 = NAME_KEY + "2"
        df2 = self.addresses_df[[KVK_KEY, NAME_KEY]]
        df2 = df2.rename(columns={NAME_KEY: name_key2})
        df2.set_index(KVK_KEY, inplace=True, drop=True)
        df2 = df2[~df2.index.duplicated()]

        # merge them on the outer, so we can create a combined kvk list
        df3 = pd.concat([df, df2], axis=1, join="outer")

        # replace al the empty field in NAME_KEY with tih
        df3[NAME_KEY].where(~df3[NAME_KEY].isnull(), df3[name_key2], inplace=True)

        df3.drop(name_key2, inplace=True, axis=1)

        difference = df3.index.difference(df2.index)
        new_kvk_name = df3.loc[difference, :]

        n_before = self.addresses_df.index.size
        self.addresses_df.set_index(KVK_KEY, inplace=True)

        # append the new address to the address data base
        self.addresses_df = pd.concat([self.addresses_df, new_kvk_name], axis=0, sort=True)
        self.addresses_df.sort_index(inplace=True)
        self.addresses_df.reset_index(inplace=True)

        n_after = self.addresses_df.index.size
        self.logger.info("Added {} kvk from url list to addresses".format(n_after - n_before))

    # @profile
    def find_best_matching_url(self):
        """
        Per company, see which url matches the best the company name
        """

        start = self.kvk_range_process.start
        stop = self.kvk_range_process.stop
        self.logger.info("Start finding best matching urls for proc {}".format(self.i_proc))

        if start is not None or stop is not None:
            if start is None:
                self.logger.info("Make query from start until stop {}".format(stop))
                query = (self.Company
                         .select().where(self.Company.kvk_nummer <= stop)
                         .prefetch(self.WebSite, self.Address))
            elif stop is None:
                self.logger.info("Make query from start {} until end".format(start))
                query = (self.Company
                         .select().where(self.Company.kvk_nummer >= start)
                         .prefetch(self.WebSite, self.Address))
            else:
                self.logger.info("Make query from start {} until stop {}".format(start, stop))
                query = (self.Company
                         .select()
                         .where(self.Company.kvk_nummer.between(start, stop))
                         .prefetch(self.WebSite, self.Address))
                self.logger.info("Done!")
        else:
            self.logger.info("Make query without selecting in the kvk range")
            query = (self.Company.select()
                     .prefetch(self.WebSite, self.Address))

        # count the number of none-processed queries (ie in which the processed flag == False
        # we have already imposed the max_entries option in the selection of the ranges
        self.logger.info("Counting all...")
        maximum_queries = [q.process_nr >= 0 and not self.force_process for q in query].count(False)
        self.logger.info("Maximum queries obtained from selection as {}".format(maximum_queries))

        self.logger.info("Start processing {} queries between {} - {} ".format(maximum_queries,
                                                                               start, stop))

        if self.progressbar and self.showbar:
            pbar = tqdm(total=maximum_queries, position=self.i_proc, file=sys.stdout)
            pbar.set_description("@{:2d}: ".format(self.i_proc))
        else:
            pbar = None

        start = time.time()
        for cnt, company in enumerate(query):

            # first check if we do not have to stop
            if self.maximum_entries is not None and cnt == self.maximum_entries:
                self.logger.info("Maximum entries reached")
                break
            if os.path.exists(STOP_FILE):
                self.logger.info("Stop file found. Quit processing")
                os.remove(STOP_FILE)
                break

            if company.process_nr >= 0 and not self.force_process:
                self.logger.debug("Company {} ({}) already processed. Skipping"
                                  "".format(company.kvk_nummer, company.naam))
                continue

            self.logger.info("Processing {} ({})".format(company.kvk_nummer, company.naam))
            self.logger.debug("Impose {}".format(self.impose_url_for_kvk))

            try:
                # match the url with the name of the company
                company_url_match = \
                    CompanyUrlMatch(company,
                                    imposed_urls=self.impose_url_for_kvk,
                                    distance_threshold=self.threshold_distance,
                                    string_match_threshold=self.threshold_string_match,
                                    i_proc=self.i_proc,
                                    crawler_process=self.crawler_process
                                    )
                self.logger.debug("Done with {}".format(company_url_match.company_name))
            except pw.DatabaseError as err:
                self.logger.warning(f"{err}")
                self.logger.warning("skipping")

<<<<<<< HEAD
=======
            # scrape_url = ScrapeCompany(company)
>>>>>>> 3ac6f0ec

            if pbar:
                pbar.update()

        if pbar is not None:
            pbar.close()

        duration = time.time() - start
        self.logger.info(f"Done processing in {duration} seconds")
        # this is not faster than save per record
        # with Timer("Updating tables") as _:
        #    query = (Company.update(dict(url=Company.url, processed=Company.processed)))
        #    query.execute()

    def scrape_url(self, url):
        """
        Scrape the contents of the url

        Parameters
        ----------
        url: str
            url of the website to scrape
        """
        self.logger.debug("Start scraping")

    # @profile
    def read_csv_input_file(self,
                            file_name: str,
                            usecols: list = None,
                            names: list = None,
                            remove_spurious_urls=False,
                            unique_key=None
                            ):
        """
        Store the csv file in a data frame

        Parameters
        ----------
        file_name: str
            File name to read from
        usecols: list
            Selection of columns to read
        names: list
            Names to give to the columns
        remove_spurious_urls: bool
            If true we are reading the urls, so we can remove all the urls that occur many times
        unique_key: str
            We can select a range of kvk number if we know the unique key to make groups or kvks

        Returns
        -------
        DataFrame:
            Dataframe with the data

        """

        # split the extension two time so we can also deal with a double extension bla.csv.zip
        file_base, file_ext = os.path.splitext(file_name)
        file_base2, file_ext2 = os.path.splitext(file_base)

        # build the cache file including the cache_directory
        cache_file = self.cache_directory / (file_base2 + ".pkl")

        if os.path.exists(cache_file):
            # add the type so we can recognise it is a data frame
            self.logger.info("Reading from cache {}".format(cache_file))
            df: pd.DataFrame = pd.read_pickle(cache_file)
            df.reset_index(inplace=True)
        elif ".csv" in (file_ext, file_ext2):
            self.logger.info("Reading from file {}".format(file_name))
            df = pd.read_csv(file_name,
                             header=None,
                             usecols=usecols,
                             names=names
                             )

            if remove_spurious_urls:
                self.logger.info("Removing spurious urls")
                df = self.remove_spurious_urls(df)

            df = self.clip_kvk_range(df, unique_key=unique_key, kvk_range=self.kvk_range_read)

            self.logger.info("Writing data to cache {}".format(cache_file))
            df.to_pickle(cache_file)
        else:
            raise AssertionError("Can only read h5 or csv files")

        try:
            df.drop("index", axis=0, inplace=True)
        except KeyError:
            self.logger.debug("No index to drop")
        else:
            self.logger.debug("Dropped index")

        return df

    # @profile
    def read_database_urls(self):
        """
        Read the URL data from the csv file or hd5 file
        """

        col_kvk = self.kvk_url_keys[KVK_KEY]
        col_name = self.kvk_url_keys[NAME_KEY]
        col_url = self.kvk_url_keys[URL_KEY]

        self.url_df = self.read_csv_input_file(self.url_input_file_name,
                                               usecols=[col_kvk, col_name, col_url],
                                               names=[KVK_KEY, NAME_KEY, URL_KEY],
                                               remove_spurious_urls=True,
                                               unique_key=URL_KEY)

        self.logger.info("Removing duplicated table entries")
        self.remove_duplicated_url_entries()

    # @profile
    def clip_kvk_range(self, dataframe, unique_key, kvk_range):
        """
        Make a selection of kvk numbers

        Returns
        -------

        """

        start = kvk_range.start
        stop = kvk_range.stop
        n_before = dataframe.index.size

        if start is not None or stop is not None or self.kvk_selection_kvk_key is not None:
            self.logger.info("Selecting kvk number from {} to {}".format(start, stop))
            idx = pd.IndexSlice
            df = dataframe.set_index([KVK_KEY, unique_key])

            if self.kvk_selection_kvk_key is not None:
                df = df.loc[idx[self.kvk_selection, :], :]

            if start is None:
                df = df.loc[idx[:stop, :], :]
            elif stop is None:
                df = df.loc[idx[start:, :], :]
            else:
                df = df.loc[idx[start:stop, :], :]
            df.reset_index(inplace=True)
        else:
            df = dataframe

        n_after = df.index.size
        self.logger.debug("Kept {} out of {} records".format(n_after, n_before))

        # check if we have  any valid entries in the range
        if n_after == 0:
            self.logger.info(dataframe.info())
            raise ValueError("No records found in kvk range {} {} (kvk range: {} -- {})".format(
                start, stop, dataframe[KVK_KEY].min(), dataframe[KVK_KEY].max()))

        return df

    # @profile
    def read_database_addresses(self):
        """
        Read the URL data from the csv file or hd5 file
        """

        col_kvk = self.address_keys[KVK_KEY]
        col_name = self.address_keys[NAME_KEY]
        col_adr = self.address_keys[ADDRESS_KEY]
        col_post = self.address_keys[POSTAL_CODE_KEY]
        col_city = self.address_keys[CITY_KEY]

        self.addresses_df = self.read_csv_input_file(self.address_input_file_name,
                                                     usecols=[col_kvk, col_name, col_adr,
                                                              col_post, col_city],
                                                     names=[KVK_KEY, NAME_KEY, ADDRESS_KEY,
                                                            POSTAL_CODE_KEY, CITY_KEY],
                                                     unique_key=POSTAL_CODE_KEY)
        self.remove_duplicated_kvk_entries()

        self.logger.debug("Done")

    # @profile
    def look_up_last_entry(self, n_skip_entries):
        """
        Get the last entry in the data base

        Parameters
        ----------
        n_skip_entries: int
            Number of entries in csv file to skip based on the total amount of entries in the
            current database sql file

        Notes
        -----
        In case we have N entries in the data base we want to continue reading in the csv file
        after 'at' least N entries. However, N could be larger, because we have removed url's before
        we wrote to the data base. This means that we can increase n. This is taken care of here
        """
        # get the last kvk number of the website list
        last_website = self.WebSite.select().order_by(self.WebSite.company_id.desc()).get()
        kvk_last = int(last_website.company.kvk_nummer)

        try:
            # based on the last kvk in the database, get the index in the csv file
            # note that with the loc selection we get all URL's belongin to this kvk. Therfore
            # take the last of this list with -1
            row_index = self.url_df.loc[self.url_df[KVK_KEY] == kvk_last].index[-1]
        except IndexError:
            self.logger.debug(
                "No last index found.  n_entries to skip to {}".format(n_skip_entries))
        else:
            # we have the last row index. This means that we can add this index to the n_entries
            # we have used now. Return this n_entries
            last_row = self.url_df.loc[row_index]
            self.logger.debug("found: {}".format(last_row))
            n_skip_entries += row_index + 1
            self.logger.debug("Updated n_entries to skip to {}".format(n_skip_entries))

        return n_skip_entries

    # @profile
    def remove_spurious_urls(self, dataframe):
        # first remove all the urls that occur more the 'n_count_threshold' times.
        urls = dataframe
        # this line add the number of occurrences to each url
        #
        n_count = urls.groupby(URL_KEY)[URL_KEY].transform("count")
        url_before = set(urls[URL_KEY].values)
        urls = urls[n_count < self.n_count_threshold]
        url_after = set(urls[URL_KEY].values)
        url_removed = url_before.difference(url_after)
        self.logger.debug("Removed URLS:\n{}".format(url_removed))

        # turn the kvknumber/url combination into the index and remove the duplicates. This
        # means that per company each url only occurs one time
        urls = urls.set_index([KVK_KEY, URL_KEY]).sort_index()
        # this removes all the duplicated indices, i.e. combination kvk_number/url. So if one
        # kvk company has multiple times www.facebook.com at the web site, only is kept.
        urls = urls[~urls.index.duplicated()]

        urls.reset_index(inplace=True)

        return urls

    def remove_duplicated_kvk_entries(self):
        """
        Remove all the kvk's that have been read before and are stored in the sql already
        """

        nr = self.addresses_df.index.size
        self.logger.info("Removing duplicated kvk entries")
        query = self.Company.select()
        kvk_list = list()
        try:
            for company in query:
                kvk_nummer = int(company.kvk_nummer)
                if kvk_nummer in self.addresses_df[KVK_KEY].values:
                    kvk_list.append(company.kvk_nummer)
        except pw.OperationalError:
            # nothing to remove
            return

        kvk_in_db = pd.DataFrame(data=kvk_list, columns=[KVK_KEY])

        kvk_in_db.set_index(KVK_KEY, inplace=True)
        kvk_to_remove = self.addresses_df.set_index(KVK_KEY)
        kvk_to_remove = kvk_to_remove[~kvk_to_remove.index.duplicated()]
        kvk_to_remove = kvk_to_remove.reindex(kvk_in_db.index)
        kvk_to_remove = kvk_to_remove[~kvk_to_remove[NAME_KEY].isnull()]
        try:
            self.addresses_df = self.addresses_df.set_index(KVK_KEY).drop(index=kvk_to_remove.index)
        except KeyError:
            self.logger.debug("Nothing to drop")
        else:
            self.addresses_df.reset_index(inplace=True)

    # @profile
    def remove_duplicated_url_entries(self):
        """
        Remove all the companies/url combination which already have been stored in
        the sql tables

        """

        # based on the data in the WebSite table create a data frame with all the kvk which
        # we have already included. These can be removed from the data we have just read
        nr = self.url_df.index.size
        self.logger.info("Removing duplicated kvk/url combinies. Data read at start: {}".format(nr))
        self.logger.debug("Getting all sql websides from database")
        kvk_list = list()
        url_list = list()
        name_list = list()
        query = (self.Company
                 .select()
                 .prefetch(self.WebSite)
                 )
        for cnt, company in enumerate(query):
            kvk_nr = company.kvk_nummer
            naam = company.naam
            for web in company.websites:
                kvk_list.append(kvk_nr)
                url_list.append(web.url)
                name_list.append(naam)

        kvk_in_db = pd.DataFrame(
            data=list(zip(kvk_list, url_list, name_list)),
            columns=[KVK_KEY, URL_KEY, NAME_KEY])
        kvk_in_db.set_index([KVK_KEY, URL_KEY], drop=True, inplace=True)

        # drop all the kvk number which we already have loaded in the database
        self.logger.debug("Dropping all duplicated web sides")
        kvk_to_remove = self.url_df.set_index([KVK_KEY, URL_KEY])
        kvk_to_remove = kvk_to_remove.reindex(kvk_in_db.index)
        kvk_to_remove = kvk_to_remove[~kvk_to_remove[NAME_KEY].isnull()]
        try:
            self.url_df = self.url_df.set_index([KVK_KEY, URL_KEY]).drop(index=kvk_to_remove.index)
        except KeyError:
            self.logger.debug("Nothing to drop")
        else:
            self.url_df.reset_index(inplace=True)

        self.logger.debug("Getting all  companies in Company table")
        kvk_list = list()
        name_list = list()
        for company in self.Company.select():
            kvk_list.append(int(company.kvk_nummer))
            name_list.append(company.naam)
        companies_in_db = pd.DataFrame(data=list(zip(kvk_list, name_list)),
                                       columns=[KVK_KEY, NAME_KEY])
        companies_in_db.set_index([KVK_KEY], drop=True, inplace=True)

        self.logger.debug("Dropping all  duplicated companies")
        comp_df = self.url_df.set_index([KVK_KEY, URL_KEY])
        comp_df.drop(index=companies_in_db.index, level=0, inplace=True)
        self.url_df = comp_df.reset_index()

        nr = self.url_df.index.size
        self.logger.debug("Removed duplicated kvk/url combies. Data at end: {}".format(nr))

    # @profile
    def company_kvks_to_sql(self):
        """
        Write all the company kvk with name to the sql
        """
        self.logger.info("Start writing to mysql data base")
        if self.addresses_df.index.size == 0:
            self.logger.debug("Empty addresses data frame. Nothing to write")
            return

        self.kvk_df = self.addresses_df[[KVK_KEY, NAME_KEY]].drop_duplicates([KVK_KEY])
        record_list = list(self.kvk_df.to_dict(orient="index").values())
        self.logger.info("Start writing table urls")

        n_batch = int(len(record_list) / MAX_SQL_CHUNK) + 1
        wdg = PB_WIDGETS
        if self.progressbar:
            wdg[-1] = progress_bar_message(0, n_batch)
            progress = pb.ProgressBar(widgets=wdg, maxval=n_batch, fd=sys.stdout).start()
        else:
            progress = None

        with self.database.atomic():
            for cnt, batch in enumerate(pw.chunked(record_list, MAX_SQL_CHUNK)):
                self.logger.info("Company chunk nr {}/{}".format(cnt + 1, n_batch))
                self.Company.insert_many(batch).execute()
                if progress:
                    wdg[-1] = progress_bar_message(cnt, n_batch)
                    progress.update(cnt)
                    sys.stdout.flush()

        if progress:
            progress.finish()
        self.logger.debug("Done with company table")

    # @profile
    def urls_per_kvk_to_sql(self):
        """
        Write all URL per kvk to the WebSite Table in sql
        """
        self.logger.debug("Start writing the url to sql")

        if self.url_df.index.size == 0:
            self.logger.debug("Empty url data  from. Nothing to add to the sql database")
            return

        # create selection of data columns
        urls = self.url_df[[KVK_KEY, URL_KEY, NAME_KEY]]
        urls.loc[:, COMPANY_KEY] = None
        urls.loc[:, BEST_MATCH_KEY] = False
        urls.loc[:, LEVENSHTEIN_KEY] = -1
        urls.loc[:, STRING_MATCH_KEY] = -1
        urls.sort_values([KVK_KEY], inplace=True)
        # count the number of urls per kvk
        n_url_per_kvk = urls.groupby(KVK_KEY)[KVK_KEY].count()

        # add a company key to all url and then make a reference to all companies from the Company
        # table
        kvk_list = self.addresses_df[KVK_KEY].tolist()
        company_vs_kvk = self.Company.select()
        n_comp = company_vs_kvk.count()

        kvk_comp_list = list()
        for company in company_vs_kvk:
            kvk_comp_list.append(int(company.kvk_nummer))
        kvk_comp = set(kvk_comp_list)
        kvk_not_in_addresses = set(kvk_list).difference(kvk_comp)

        self.logger.info(f"Found: {n_comp} companies")
        wdg = PB_WIDGETS
        if self.progressbar:
            wdg[-1] = progress_bar_message(0, n_comp)
            progress = pb.ProgressBar(widgets=wdg, maxval=n_comp, fd=sys.stdout).start()
        else:
            progress = None

        company_list = list()
        for counter, company in enumerate(company_vs_kvk):
            kvk_nr = int(company.kvk_nummer)
            # we need to check if this kvk is in de address list  still
            if kvk_nr in kvk_not_in_addresses:
                self.logger.debug(f"Skipping kvk {kvk_nr} as it is not in the addresses")
                continue

            try:
                n_url = n_url_per_kvk.loc[kvk_nr]
            except KeyError:
                continue

            # add the company number of url time to the list
            company_list.extend([company] * n_url)

            if progress:
                wdg[-1] = progress_bar_message(counter, n_comp, kvk_nr, company.naam)
                progress.update(counter)
            if counter % MAX_SQL_CHUNK == 0:
                self.logger.info(" Added {} / {}".format(counter, n_comp))
        if progress:
            progress.finish()

        urls[COMPANY_KEY] = company_list

        # in case there is a None at a row, remove it (as there is not company found)
        urls.dropna(axis=0, inplace=True)

        # the kvk key is already visible via the company_id
        urls.drop([KVK_KEY], inplace=True, axis=1)

        self.logger.info("Converting urls to dict. This make take some time...")
        url_list = list(urls.to_dict(orient="index").values())

        # turn the list of dictionaries into a sql table
        self.logger.info("Start writing table urls")
        n_batch = int(len(url_list) / MAX_SQL_CHUNK) + 1
        if self.progressbar:
            wdg[-1] = progress_bar_message(0, n_batch)
            progress = pb.ProgressBar(widgets=wdg, maxval=n_batch, fd=sys.stdout).start()
        else:
            progress = None
        with self.database.atomic():
            for cnt, batch in enumerate(pw.chunked(url_list, MAX_SQL_CHUNK)):
                self.logger.info("URL chunk nr {}/{}".format(cnt + 1, n_batch))
                self.WebSite.insert_many(batch).execute()
                if progress:
                    wdg[-1] = progress_bar_message(cnt, n_batch)
                    progress.update(cnt)
        if progress:
            progress.finish()

        self.logger.debug("Done")

    # @profile
    def addresses_per_kvk_to_sql(self):
        """
        Write all address per kvk to the Addresses Table in sql
        """

        self.logger.info("Start writing the addressees to the sql Addresses table")
        if self.addresses_df.index.size == 0:
            self.logger.debug("Empty address data frame. Nothing to write")
            return

        # create selection of data columns
        self.addresses_df[COMPANY_KEY] = None
        columns = [KVK_KEY, NAME_KEY, ADDRESS_KEY, POSTAL_CODE_KEY, CITY_KEY, COMPANY_KEY]
        df = self.addresses_df[columns].copy()
        df.sort_values([KVK_KEY], inplace=True)
        # count the number of urls per kvk
        n_url_per_kvk = df.groupby(KVK_KEY)[KVK_KEY].count()

        # add a company key to all url and then make a reference to all companies from the Company
        # table
        self.logger.info("Adding companies to addresses table")
        kvk_list = self.addresses_df[KVK_KEY].tolist()
        company_vs_kvk = self.Company.select()
        kvk_comp_list = list()
        for company in company_vs_kvk:
            kvk_comp_list.append(int(company.kvk_nummer))
        kvk_comp = set(kvk_comp_list)
        kvk_not_in_addresses = set(kvk_list).difference(kvk_comp)

        idx = pd.IndexSlice
        n_comp = company_vs_kvk.count()
        wdg = None
        if self.progressbar:
            wdg = PB_WIDGETS
            wdg[-1] = progress_bar_message(0, n_comp)
            progress = pb.ProgressBar(widgets=wdg, maxval=n_comp, fd=sys.stdout).start()
        else:
            progress = None

        company_list = list()
        for counter, company in enumerate(company_vs_kvk):
            kvk_nr = int(company.kvk_nummer)
            if kvk_nr in kvk_not_in_addresses:
                self.logger.debug(f"Skipping kvk {kvk_nr} as it is not in the addresses")
                continue

            try:
                n_url = n_url_per_kvk.loc[kvk_nr]
            except KeyError:
                continue
            company_list.extend([company] * n_url)

            if counter % MAX_SQL_CHUNK == 0:
                self.logger.info(" Added {} / {}".format(counter, n_comp))

            if progress:
                wdg[-1] = progress_bar_message(counter, n_comp, kvk_nr, company.naam)
                progress.update(counter)

        if progress:
            progress.finish()

        df[COMPANY_KEY] = company_list

        # the kvk key is already visible via the company_id
        df.drop([KVK_KEY], inplace=True, axis=1)

        self.logger.info("Converting urls to dict. This make take some time...")
        address_list = list(df.to_dict(orient="index").values())

        # turn the list of dictionaries into a sql table
        self.logger.info("Start writing table urls")
        n_batch = int(len(address_list) / MAX_SQL_CHUNK) + 1
        if self.progressbar:
            wdg = PB_WIDGETS
            wdg[-1] = progress_bar_message(0, n_comp)
            progress = pb.ProgressBar(widgets=wdg, maxval=n_batch, fd=sys.stdout).start()
        else:
            progress = None
        with self.database.atomic():
            for cnt, batch in enumerate(pw.chunked(address_list, MAX_SQL_CHUNK)):
                self.logger.info("URL chunk nr {}/{}".format(cnt + 1, n_batch))
                self.Address.insert_many(batch).execute()
                if progress:
                    wdg[-1] = progress_bar_message(cnt, n_batch)
                    progress.update(cnt)
        if progress:
            progress.finish()


class ScrapeCompany(object):
    """
    Scrape this url
    """

    def __init__(self, url: str, postcodes: list):
        self.url = url
        self.logger = logging.getLogger(LOGGER_BASE_NAME)
        self.logger.info("Start scraping {}".format(self.url))


class CompanyUrlMatch(object):
    """
    Take the company record as input and find the best matching url
    """

    def __init__(self, company, imposed_urls: dict = None,
                 distance_threshold: int = 10,
                 string_match_threshold: float = 0.5,
                 save: bool = True,
                 i_proc=0,
                 crawler_process=None
                 ):

        self.logger = logging.getLogger(LOGGER_BASE_NAME)
        self.logger.debug("Company match in debug mode")
        self.save = save
        self.i_proc = i_proc

        self.crawler_process = crawler_process

        self.kvk_nr = company.kvk_nummer
        self.company_name: str = company.naam

        self.company = company

        # the impose_url_for_kvk dictionary gives all the kvk numbers for which we just want to
        # impose a url
        self.impose_url = imposed_urls.get(self.kvk_nr)

        # first collect all the urls and obtain the match properties
        self.logger.debug("Get Url collection....")
        self.urls = UrlCollection(company, self.company_name, self.kvk_nr,
                                  threshold_distance=distance_threshold,
                                  threshold_string_match=string_match_threshold
                                  )
        self.find_match_for_company()

    def find_match_for_company(self):

        # only select the close matches
        if self.urls.web_df is not None:

            # the first row in the data frame is the best matching web site
            web_df_best = self.urls.web_df.head(1)

            # store the best matching web site
            self.logger.debug("Best matching url: {}".format(self.urls.web_df.head(1)))
            web_match_index = web_df_best.index.values[0]
            web_match = self.urls.company_websites[web_match_index]
            web_match.best_match = True
            web_match.url = web_df_best["url"].values[0]
            web_match.ranking = web_df_best["ranking"].values[0]
            self.logger.debug("Best matching url: {}".format(web_match.url))

<<<<<<< HEAD
            scrape_url = self.crawler_process(CompanySpider, urls=web_match.url)
=======
            # scrape_url = ScrapeCompany(web_match.url, postcodes)
>>>>>>> 3ac6f0ec

            # update all the properties
            if self.save:
                for web in self.company.websites:
                    web.save()
            self.company.url = web_match.url
            self.company.process_nr = self.i_proc
            self.company.process_time = datetime.datetime.now()
            if self.save:
                self.company.save()


class UrlCollection(object):
    """
    Analyses all url
    """

    def __init__(self, company,
                 company_name: str,
                 kvk_nr: int,
                 threshold_distance: int = 10,
                 threshold_string_match: float = 0.5,
                 impose_url: str = None):
        self.logger = logging.getLogger(LOGGER_BASE_NAME)
        self.logger.debug("Collect urls {}".format(company_name))

        self.kvk_nr = kvk_nr
        self.company = company
        self.company_name = company_name
        self.company_websites = self.company.websites
        self.company_name_small = clean_name(self.company_name)

        self.url_candidates = list()

        self.postcodes = list()
        for address in self.company.address:
            self.logger.debug("Found postcode {}".format(address.postcode))
            self.postcodes.append(address.postcode)

        self.threshold_distance = threshold_distance
        self.threshold_string_match = threshold_string_match

        number_of_websites = len(self.company_websites)
        self.web_df = pd.DataFrame(index=range(number_of_websites),
                                   columns=["url",
                                            "distance",
                                            "string_match",
                                            "has_postcode",
                                            "has_kvk_nr",
                                            "subdomain",
                                            "domain",
                                            "suffix",
                                            "ranking"])

        # remove space and put to lower for better comparison with the url
        self.logger.debug(
            "Checking {}: {} ({})".format(self.kvk_nr, self.company_name, self.company_name_small))
        self.collect_web_sites()

        self.scrape_the_urls()

        self.logger.debug("Get best match")
        if impose_url:
            # just select the url to impose
            self.web_df = self.web_df[self.web_df["url"] == impose_url].copy()
        elif self.web_df is not None:
            self.get_best_matching_web_site()
            self.logger.debug("Best Match".format(self.web_df.head(1)))
        else:
            self.logger.debug("No website found for".format(self.company_name))

    def collect_web_sites(self):
        """
        Collect all the web sites of a company and store it in a data frame
        """
        min_distance = None
        max_sequence_match = None
        index_string_match = index_distance = None
        url_candidates = list()
        for i_web, web in enumerate(self.company_websites):
            # analyse the url
            url = web.url

            url_candidates.append(url)

            # get the url from the database
            match = UrlMatch(url, self.company_name_small)

            # store the matching values back into the database
            web.best_match = False
            web.string_match = match.string_match
            web.levenshtein = match.distance

            if min_distance is None or match.distance < min_distance:
                index_distance = i_web
                min_distance = match.distance

            if max_sequence_match is None or match.string_match > max_sequence_match:
                index_string_match = i_web
                max_sequence_match = match.string_match

            self.web_df.loc[i_web, :] = [url,                   # url
                                         match.distance,        # levenstein distance
                                         match.string_match,    # string match
                                         None,                  # the web site has the postcode
                                         None,                  # the web site has the kvk
                                         match.ext.subdomain,   # subdomain of the url
                                         match.ext.domain,      # domain of the url
                                         match.ext.suffix,      # suffix of the url
                                         0]                     # matching score used for order

            self.logger.debug("   * {} - {}  - {}".format(url, match.ext.domain, match.distance))

        # now scrape all the url candidates to see if the postal code is present

        if min_distance is None:
            self.web_df = None
        elif index_string_match != index_distance:
            self.logger.warning("Found minimal distance for {}: {}\nwhich differs from best string "
                                "match {}: {}".format(index_distance,
                                                      self.web_df.loc[index_distance, "url"],
                                                      index_string_match,
                                                      self.web_df.loc[index_string_match, "url"]))

    def scrape_the_urls(self):
        """
        We have a list of web site and a list of post codes. Launch the web crawler to get
        # all the postal
        """
        self.logger.info("Start scraping all the urls")

        self.crawler_process.crawl(CompanySpider, urls=company_url_match)

    def get_best_matching_web_site(self):
        """
        From all the web sites stored in the data frame web_df, get the best match
        """

        if self.threshold_distance is not None:
            # select all the web sites with a minimum distance or one higher
            mask = (self.web_df["distance"] - self.web_df[
                "distance"].min()) <= self.threshold_distance
            self.web_df = self.web_df[mask].copy()

        if self.threshold_string_match is not None:
            df = self.web_df[self.web_df["string_match"] >= self.threshold_string_match].copy()
            if df.empty:
                # the filter with the string match threshold give an empty data frame. Just take the
                # best match
                df = self.web_df.sort_values(["string_match"], ascending=False)
                self.web_df = df.copy().head(1)
            else:
                self.web_df = df

        def rate_it(column_name, ranking, value="www", score=1):
            """
            In case the column 'column_name' has a value equal to 'value' add the 'score
            to the current 'ranking' and return the result
            """
            return ranking + score if column_name == value else ranking

        # loop over the subdomains and add the score in case we have a web site with this
        # sub domain. Do the same after that for the prefixes
        for subdomain, score in [("www", 1), ("", 1), ("https", 1), ("http", 1)]:
            self.web_df["ranking"] = self.web_df.apply(
                lambda x: rate_it(x.subdomain, x.ranking, value=subdomain, score=score),
                axis=1)
        for suffix, score in [("com", 3), ("nl", 2), ("org", 1), ("eu", 1)]:
            self.web_df["ranking"] = self.web_df.apply(
                lambda x: rate_it(x.suffix, x.ranking, value=suffix, score=score), axis=1)

        # sort first on the ranking, then on the distance
        self.web_df.sort_values(["ranking", "distance", "string_match"],
                                ascending=[False, True, False],
                                inplace=True)


class UrlMatch(object):
    """
    Class do perform all operation to match a url
    """

    def __init__(self, url, company_name):

        self.company_name = company_name
        self.ext = tldextract.extract(url)

        self.distance = None
        self.string_match = None
        self.string_match = None

        self.get_levenstein_distance()
        self.get_string_match()

    def get_levenstein_distance(self):
        """
        Get the levenstein distance of the company name
        """

        # the subdomain may also contain the relevant part, e.g. for ramlehapotheek.leef.nl,
        # the sub domain is ramlehapotheek, which is closer to the company name the the
        # domain leef. Therefore pick the minimum
        subdomain_dist = Levenshtein.distance(self.ext.subdomain, self.company_name)
        domain_dist = Levenshtein.distance(self.ext.domain, self.company_name)
        self.distance = min(subdomain_dist, domain_dist)

    def get_string_match(self):
        """
        Get the string match. Th match is given by a float value between 0 (no match and 1 (fully
        matched)
        """
        subdomain_match = difflib.SequenceMatcher(None, self.ext.subdomain,
                                                  self.company_name).ratio()
        domain_match = difflib.SequenceMatcher(None, self.ext.domain,
                                               self.company_name).ratio()
        self.string_match = max(subdomain_match, domain_match)

<|MERGE_RESOLUTION|>--- conflicted
+++ resolved
@@ -15,12 +15,9 @@
 
 from cbs_utils.misc import (create_logger)
 from kvk_url_finder.models import *
-from kvk_url_finder.spiders import CompanySpider
 from kvk_url_finder import LOGGER_BASE_NAME
 
 from scrapy.crawler import CrawlerProcess
-from scrapy.utils.project import get_project_settings
-
 
 try:
     from kvk_url_finder import __version__
@@ -274,7 +271,7 @@
         self.WebSite = tables[2]
 
         # start the crawler process
-        self.crawler_process = CrawlerProcess(get_project_settings())
+        self.crawler_process = CrawlerProcess()
 
     def run(self):
         # read from either original csv or cache. After this the data attribute is filled with a
@@ -540,18 +537,14 @@
                                     imposed_urls=self.impose_url_for_kvk,
                                     distance_threshold=self.threshold_distance,
                                     string_match_threshold=self.threshold_string_match,
-                                    i_proc=self.i_proc,
-                                    crawler_process=self.crawler_process
+                                    i_proc=self.i_proc
                                     )
                 self.logger.debug("Done with {}".format(company_url_match.company_name))
             except pw.DatabaseError as err:
                 self.logger.warning(f"{err}")
                 self.logger.warning("skipping")
 
-<<<<<<< HEAD
-=======
             # scrape_url = ScrapeCompany(company)
->>>>>>> 3ac6f0ec
 
             if pbar:
                 pbar.update()
@@ -1132,16 +1125,12 @@
                  distance_threshold: int = 10,
                  string_match_threshold: float = 0.5,
                  save: bool = True,
-                 i_proc=0,
-                 crawler_process=None
-                 ):
+                 i_proc=0):
 
         self.logger = logging.getLogger(LOGGER_BASE_NAME)
         self.logger.debug("Company match in debug mode")
         self.save = save
         self.i_proc = i_proc
-
-        self.crawler_process = crawler_process
 
         self.kvk_nr = company.kvk_nummer
         self.company_name: str = company.naam
@@ -1161,6 +1150,7 @@
         self.find_match_for_company()
 
     def find_match_for_company(self):
+
 
         # only select the close matches
         if self.urls.web_df is not None:
@@ -1177,11 +1167,7 @@
             web_match.ranking = web_df_best["ranking"].values[0]
             self.logger.debug("Best matching url: {}".format(web_match.url))
 
-<<<<<<< HEAD
-            scrape_url = self.crawler_process(CompanySpider, urls=web_match.url)
-=======
             # scrape_url = ScrapeCompany(web_match.url, postcodes)
->>>>>>> 3ac6f0ec
 
             # update all the properties
             if self.save:
@@ -1313,8 +1299,6 @@
         """
         self.logger.info("Start scraping all the urls")
 
-        self.crawler_process.crawl(CompanySpider, urls=company_url_match)
-
     def get_best_matching_web_site(self):
         """
         From all the web sites stored in the data frame web_df, get the best match
